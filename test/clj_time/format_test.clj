--- conflicted
+++ resolved
@@ -1,14 +1,9 @@
 (ns clj-time.format-test
   (:refer-clojure :exclude [extend])
-<<<<<<< HEAD
   (:use clojure.test
         (clj-time core format))
-  (:import [org.joda.time DateTimeZone]))
-=======
-  (:use clojure.test)
-  (:use (clj-time core format))
-  (:import java.util.Locale))
->>>>>>> 6fbe73e8
+  (:import [org.joda.time DateTimeZone]
+           java.util.Locale))
 
 (deftest test-formatter
   (let [fmt (formatter "yyyyMMdd")]
@@ -29,14 +24,11 @@
            (unparse fmt (date-time 2010 3 11)))))
   (let [fmt (formatters :basic-date-time)]
     (is (= "20100311T174920.881Z"
-<<<<<<< HEAD
            (unparse fmt (date-time 2010 3 11 17 49 20 881))))
     (is (= "20100311T124920.881-0500"
            (unparse (formatter "yyyyMMdd'T'HHmmss.SSSZ"
                                (DateTimeZone/forOffsetHours -5))
                     (date-time 2010 3 11 17 49 20 881))))))
-=======
-           (unparse fmt (date-time 2010 3 11 17 49 20 881))))))
 
 (deftest test-formatter-modifiers
   (let [fmt (formatter "YYYY-MM-dd hh:mm z" (time-zone-for-id "America/Chicago"))]
@@ -50,5 +42,4 @@
            (unparse fmt (date-time 2010 3 11 17 49 20 881)))))
   (let [fmt (with-pivot-year (formatter "YY") 2050)]
     (is (= (date-time 2075 1 1)
-           (parse fmt "75")))))
->>>>>>> 6fbe73e8
+           (parse fmt "75")))))